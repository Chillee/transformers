--- conflicted
+++ resolved
@@ -367,7 +367,6 @@
             self.h[layer].attn.prune_heads(heads)
 
     def forward(self, input_ids, past=None, attention_mask=None, token_type_ids=None, position_ids=None, head_mask=None):
-<<<<<<< HEAD
         input_shape = input_ids.size()
         input_ids = input_ids.view(-1, input_shape[-1])
         if token_type_ids is not None:
@@ -375,8 +374,6 @@
         if position_ids is not None:
             position_ids = position_ids.view(-1, input_shape[-1])
 
-=======
->>>>>>> e4022d96
         if past is None:
             past_length = 0
             past = [None] * len(self.h)
@@ -388,10 +385,7 @@
 
         # Attention mask.
         if attention_mask is not None:
-<<<<<<< HEAD
             attention_mask = attention_mask.view(-1, input_shape[-1])
-=======
->>>>>>> e4022d96
             # We create a 3D attention mask from a 2D tensor mask.
             # Sizes are [batch_size, 1, 1, to_seq_length]
             # So we can broadcast to [batch_size, num_heads, from_seq_length, to_seq_length]
